import paddle
import paddle.nn as nn
import paddle.nn.functional as F
from paddleseg import utils
from paddleseg.cvlibs import manager

__all__ = ['U2Net', 'U2Netp']


class REBNCONV(nn.Layer):
    def __init__(self, in_ch=3, out_ch=3, dirate=1):
        super(REBNCONV, self).__init__()

        self.conv_s1 = nn.Conv2D(
            in_ch, out_ch, 3, padding=1 * dirate, dilation=1 * dirate)
        self.bn_s1 = nn.BatchNorm2D(out_ch)
        self.relu_s1 = nn.ReLU()

    def forward(self, x):

        hx = x
        xout = self.relu_s1(self.bn_s1(self.conv_s1(hx)))

        return xout


## upsample tensor 'src' to have the same spatial size with tensor 'tar'
def _upsample_like(src, tar):

    src = F.upsample(src, size=tar.shape[2:], mode='bilinear')

    return src


### RSU-7 ###
class RSU7(nn.Layer):  #UNet07DRES(nn.Layer):
    def __init__(self, in_ch=3, mid_ch=12, out_ch=3):
        super(RSU7, self).__init__()

        self.rebnconvin = REBNCONV(in_ch, out_ch, dirate=1)

        self.rebnconv1 = REBNCONV(out_ch, mid_ch, dirate=1)
        self.pool1 = nn.MaxPool2D(2, stride=2, ceil_mode=True)

        self.rebnconv2 = REBNCONV(mid_ch, mid_ch, dirate=1)
        self.pool2 = nn.MaxPool2D(2, stride=2, ceil_mode=True)

        self.rebnconv3 = REBNCONV(mid_ch, mid_ch, dirate=1)
        self.pool3 = nn.MaxPool2D(2, stride=2, ceil_mode=True)

        self.rebnconv4 = REBNCONV(mid_ch, mid_ch, dirate=1)
        self.pool4 = nn.MaxPool2D(2, stride=2, ceil_mode=True)

        self.rebnconv5 = REBNCONV(mid_ch, mid_ch, dirate=1)
        self.pool5 = nn.MaxPool2D(2, stride=2, ceil_mode=True)

        self.rebnconv6 = REBNCONV(mid_ch, mid_ch, dirate=1)

        self.rebnconv7 = REBNCONV(mid_ch, mid_ch, dirate=2)

        self.rebnconv6d = REBNCONV(mid_ch * 2, mid_ch, dirate=1)
        self.rebnconv5d = REBNCONV(mid_ch * 2, mid_ch, dirate=1)
        self.rebnconv4d = REBNCONV(mid_ch * 2, mid_ch, dirate=1)
        self.rebnconv3d = REBNCONV(mid_ch * 2, mid_ch, dirate=1)
        self.rebnconv2d = REBNCONV(mid_ch * 2, mid_ch, dirate=1)
        self.rebnconv1d = REBNCONV(mid_ch * 2, out_ch, dirate=1)

    def forward(self, x):

        hx = x
        hxin = self.rebnconvin(hx)

        hx1 = self.rebnconv1(hxin)
        hx = self.pool1(hx1)

        hx2 = self.rebnconv2(hx)
        hx = self.pool2(hx2)

        hx3 = self.rebnconv3(hx)
        hx = self.pool3(hx3)

        hx4 = self.rebnconv4(hx)
        hx = self.pool4(hx4)

        hx5 = self.rebnconv5(hx)
        hx = self.pool5(hx5)

        hx6 = self.rebnconv6(hx)

        hx7 = self.rebnconv7(hx6)

        hx6d = self.rebnconv6d(paddle.concat((hx7, hx6), 1))
        hx6dup = _upsample_like(hx6d, hx5)

        hx5d = self.rebnconv5d(paddle.concat((hx6dup, hx5), 1))
        hx5dup = _upsample_like(hx5d, hx4)

        hx4d = self.rebnconv4d(paddle.concat((hx5dup, hx4), 1))
        hx4dup = _upsample_like(hx4d, hx3)

        hx3d = self.rebnconv3d(paddle.concat((hx4dup, hx3), 1))
        hx3dup = _upsample_like(hx3d, hx2)

        hx2d = self.rebnconv2d(paddle.concat((hx3dup, hx2), 1))
        hx2dup = _upsample_like(hx2d, hx1)

        hx1d = self.rebnconv1d(paddle.concat((hx2dup, hx1), 1))

        return hx1d + hxin


### RSU-6 ###
class RSU6(nn.Layer):  #UNet06DRES(nn.Layer):
    def __init__(self, in_ch=3, mid_ch=12, out_ch=3):
        super(RSU6, self).__init__()

        self.rebnconvin = REBNCONV(in_ch, out_ch, dirate=1)

        self.rebnconv1 = REBNCONV(out_ch, mid_ch, dirate=1)
        self.pool1 = nn.MaxPool2D(2, stride=2, ceil_mode=True)

        self.rebnconv2 = REBNCONV(mid_ch, mid_ch, dirate=1)
        self.pool2 = nn.MaxPool2D(2, stride=2, ceil_mode=True)

        self.rebnconv3 = REBNCONV(mid_ch, mid_ch, dirate=1)
        self.pool3 = nn.MaxPool2D(2, stride=2, ceil_mode=True)

        self.rebnconv4 = REBNCONV(mid_ch, mid_ch, dirate=1)
        self.pool4 = nn.MaxPool2D(2, stride=2, ceil_mode=True)

        self.rebnconv5 = REBNCONV(mid_ch, mid_ch, dirate=1)

        self.rebnconv6 = REBNCONV(mid_ch, mid_ch, dirate=2)

        self.rebnconv5d = REBNCONV(mid_ch * 2, mid_ch, dirate=1)
        self.rebnconv4d = REBNCONV(mid_ch * 2, mid_ch, dirate=1)
        self.rebnconv3d = REBNCONV(mid_ch * 2, mid_ch, dirate=1)
        self.rebnconv2d = REBNCONV(mid_ch * 2, mid_ch, dirate=1)
        self.rebnconv1d = REBNCONV(mid_ch * 2, out_ch, dirate=1)

    def forward(self, x):

        hx = x

        hxin = self.rebnconvin(hx)

        hx1 = self.rebnconv1(hxin)
        hx = self.pool1(hx1)

        hx2 = self.rebnconv2(hx)
        hx = self.pool2(hx2)

        hx3 = self.rebnconv3(hx)
        hx = self.pool3(hx3)

        hx4 = self.rebnconv4(hx)
        hx = self.pool4(hx4)

        hx5 = self.rebnconv5(hx)

        hx6 = self.rebnconv6(hx5)

        hx5d = self.rebnconv5d(paddle.concat((hx6, hx5), 1))
        hx5dup = _upsample_like(hx5d, hx4)

        hx4d = self.rebnconv4d(paddle.concat((hx5dup, hx4), 1))
        hx4dup = _upsample_like(hx4d, hx3)

        hx3d = self.rebnconv3d(paddle.concat((hx4dup, hx3), 1))
        hx3dup = _upsample_like(hx3d, hx2)

        hx2d = self.rebnconv2d(paddle.concat((hx3dup, hx2), 1))
        hx2dup = _upsample_like(hx2d, hx1)

        hx1d = self.rebnconv1d(paddle.concat((hx2dup, hx1), 1))

        return hx1d + hxin


### RSU-5 ###
class RSU5(nn.Layer):  #UNet05DRES(nn.Layer):
    def __init__(self, in_ch=3, mid_ch=12, out_ch=3):
        super(RSU5, self).__init__()

        self.rebnconvin = REBNCONV(in_ch, out_ch, dirate=1)

        self.rebnconv1 = REBNCONV(out_ch, mid_ch, dirate=1)
        self.pool1 = nn.MaxPool2D(2, stride=2, ceil_mode=True)

        self.rebnconv2 = REBNCONV(mid_ch, mid_ch, dirate=1)
        self.pool2 = nn.MaxPool2D(2, stride=2, ceil_mode=True)

        self.rebnconv3 = REBNCONV(mid_ch, mid_ch, dirate=1)
        self.pool3 = nn.MaxPool2D(2, stride=2, ceil_mode=True)

        self.rebnconv4 = REBNCONV(mid_ch, mid_ch, dirate=1)

        self.rebnconv5 = REBNCONV(mid_ch, mid_ch, dirate=2)

        self.rebnconv4d = REBNCONV(mid_ch * 2, mid_ch, dirate=1)
        self.rebnconv3d = REBNCONV(mid_ch * 2, mid_ch, dirate=1)
        self.rebnconv2d = REBNCONV(mid_ch * 2, mid_ch, dirate=1)
        self.rebnconv1d = REBNCONV(mid_ch * 2, out_ch, dirate=1)

    def forward(self, x):

        hx = x

        hxin = self.rebnconvin(hx)

        hx1 = self.rebnconv1(hxin)
        hx = self.pool1(hx1)

        hx2 = self.rebnconv2(hx)
        hx = self.pool2(hx2)

        hx3 = self.rebnconv3(hx)
        hx = self.pool3(hx3)

        hx4 = self.rebnconv4(hx)

        hx5 = self.rebnconv5(hx4)

        hx4d = self.rebnconv4d(paddle.concat((hx5, hx4), 1))
        hx4dup = _upsample_like(hx4d, hx3)

        hx3d = self.rebnconv3d(paddle.concat((hx4dup, hx3), 1))
        hx3dup = _upsample_like(hx3d, hx2)

        hx2d = self.rebnconv2d(paddle.concat((hx3dup, hx2), 1))
        hx2dup = _upsample_like(hx2d, hx1)

        hx1d = self.rebnconv1d(paddle.concat((hx2dup, hx1), 1))

        return hx1d + hxin


### RSU-4 ###
class RSU4(nn.Layer):  #UNet04DRES(nn.Layer):
    def __init__(self, in_ch=3, mid_ch=12, out_ch=3):
        super(RSU4, self).__init__()

        self.rebnconvin = REBNCONV(in_ch, out_ch, dirate=1)

        self.rebnconv1 = REBNCONV(out_ch, mid_ch, dirate=1)
        self.pool1 = nn.MaxPool2D(2, stride=2, ceil_mode=True)

        self.rebnconv2 = REBNCONV(mid_ch, mid_ch, dirate=1)
        self.pool2 = nn.MaxPool2D(2, stride=2, ceil_mode=True)

        self.rebnconv3 = REBNCONV(mid_ch, mid_ch, dirate=1)

        self.rebnconv4 = REBNCONV(mid_ch, mid_ch, dirate=2)

        self.rebnconv3d = REBNCONV(mid_ch * 2, mid_ch, dirate=1)
        self.rebnconv2d = REBNCONV(mid_ch * 2, mid_ch, dirate=1)
        self.rebnconv1d = REBNCONV(mid_ch * 2, out_ch, dirate=1)

    def forward(self, x):

        hx = x

        hxin = self.rebnconvin(hx)

        hx1 = self.rebnconv1(hxin)
        hx = self.pool1(hx1)

        hx2 = self.rebnconv2(hx)
        hx = self.pool2(hx2)

        hx3 = self.rebnconv3(hx)

        hx4 = self.rebnconv4(hx3)

        hx3d = self.rebnconv3d(paddle.concat((hx4, hx3), 1))
        hx3dup = _upsample_like(hx3d, hx2)

        hx2d = self.rebnconv2d(paddle.concat((hx3dup, hx2), 1))
        hx2dup = _upsample_like(hx2d, hx1)

        hx1d = self.rebnconv1d(paddle.concat((hx2dup, hx1), 1))

        return hx1d + hxin


### RSU-4F ###
class RSU4F(nn.Layer):  #UNet04FRES(nn.Layer):
    def __init__(self, in_ch=3, mid_ch=12, out_ch=3):
        super(RSU4F, self).__init__()

        self.rebnconvin = REBNCONV(in_ch, out_ch, dirate=1)

        self.rebnconv1 = REBNCONV(out_ch, mid_ch, dirate=1)
        self.rebnconv2 = REBNCONV(mid_ch, mid_ch, dirate=2)
        self.rebnconv3 = REBNCONV(mid_ch, mid_ch, dirate=4)

        self.rebnconv4 = REBNCONV(mid_ch, mid_ch, dirate=8)

        self.rebnconv3d = REBNCONV(mid_ch * 2, mid_ch, dirate=4)
        self.rebnconv2d = REBNCONV(mid_ch * 2, mid_ch, dirate=2)
        self.rebnconv1d = REBNCONV(mid_ch * 2, out_ch, dirate=1)

    def forward(self, x):

        hx = x

        hxin = self.rebnconvin(hx)

        hx1 = self.rebnconv1(hxin)
        hx2 = self.rebnconv2(hx1)
        hx3 = self.rebnconv3(hx2)

        hx4 = self.rebnconv4(hx3)

        hx3d = self.rebnconv3d(paddle.concat((hx4, hx3), 1))
        hx2d = self.rebnconv2d(paddle.concat((hx3d, hx2), 1))
        hx1d = self.rebnconv1d(paddle.concat((hx2d, hx1), 1))

        return hx1d + hxin


##### U^2-Net ####
@manager.MODELS.add_component
class U2Net(nn.Layer):
    """
    The U^2-Net implementation based on PaddlePaddle.

    The original article refers to
    Xuebin Qin, et, al. "U^2-Net: Going Deeper with Nested U-Structure for Salient Object Detection"
<<<<<<< HEAD
    (https://arxiv.org/abs/1505.04597).
=======
    (https://arxiv.org/abs/2005.09007).
>>>>>>> 6a240200

    Args:
        num_classes (int): The unique number of target classes.
        in_ch (int, optional): Input channels. Default: 3.
        pretrained (str, optional): The path or url of pretrained model for fine tuning. Default: None.

    """

    def __init__(self, num_classes, in_ch=3, pretrained=None):
        super(U2Net, self).__init__()

        self.stage1 = RSU7(in_ch, 32, 64)
        self.pool12 = nn.MaxPool2D(2, stride=2, ceil_mode=True)

        self.stage2 = RSU6(64, 32, 128)
        self.pool23 = nn.MaxPool2D(2, stride=2, ceil_mode=True)

        self.stage3 = RSU5(128, 64, 256)
        self.pool34 = nn.MaxPool2D(2, stride=2, ceil_mode=True)

        self.stage4 = RSU4(256, 128, 512)
        self.pool45 = nn.MaxPool2D(2, stride=2, ceil_mode=True)

        self.stage5 = RSU4F(512, 256, 512)
        self.pool56 = nn.MaxPool2D(2, stride=2, ceil_mode=True)

        self.stage6 = RSU4F(512, 256, 512)

        # decoder
        self.stage5d = RSU4F(1024, 256, 512)
        self.stage4d = RSU4(1024, 128, 256)
        self.stage3d = RSU5(512, 64, 128)
        self.stage2d = RSU6(256, 32, 64)
        self.stage1d = RSU7(128, 16, 64)

        self.side1 = nn.Conv2D(64, num_classes, 3, padding=1)
        self.side2 = nn.Conv2D(64, num_classes, 3, padding=1)
        self.side3 = nn.Conv2D(128, num_classes, 3, padding=1)
        self.side4 = nn.Conv2D(256, num_classes, 3, padding=1)
        self.side5 = nn.Conv2D(512, num_classes, 3, padding=1)
        self.side6 = nn.Conv2D(512, num_classes, 3, padding=1)

        self.outconv = nn.Conv2D(6 * num_classes, num_classes, 1)

        self.pretrained = pretrained
        self.init_weight()

    def forward(self, x):

        hx = x

        #stage 1
        hx1 = self.stage1(hx)
        hx = self.pool12(hx1)

        #stage 2
        hx2 = self.stage2(hx)
        hx = self.pool23(hx2)

        #stage 3
        hx3 = self.stage3(hx)
        hx = self.pool34(hx3)

        #stage 4
        hx4 = self.stage4(hx)
        hx = self.pool45(hx4)

        #stage 5
        hx5 = self.stage5(hx)
        hx = self.pool56(hx5)

        #stage 6
        hx6 = self.stage6(hx)
        hx6up = _upsample_like(hx6, hx5)

        #-------------------- decoder --------------------
        hx5d = self.stage5d(paddle.concat((hx6up, hx5), 1))
        hx5dup = _upsample_like(hx5d, hx4)

        hx4d = self.stage4d(paddle.concat((hx5dup, hx4), 1))
        hx4dup = _upsample_like(hx4d, hx3)

        hx3d = self.stage3d(paddle.concat((hx4dup, hx3), 1))
        hx3dup = _upsample_like(hx3d, hx2)

        hx2d = self.stage2d(paddle.concat((hx3dup, hx2), 1))
        hx2dup = _upsample_like(hx2d, hx1)

        hx1d = self.stage1d(paddle.concat((hx2dup, hx1), 1))

        #side output
        d1 = self.side1(hx1d)

        d2 = self.side2(hx2d)
        d2 = _upsample_like(d2, d1)

        d3 = self.side3(hx3d)
        d3 = _upsample_like(d3, d1)

        d4 = self.side4(hx4d)
        d4 = _upsample_like(d4, d1)

        d5 = self.side5(hx5d)
        d5 = _upsample_like(d5, d1)

        d6 = self.side6(hx6)
        d6 = _upsample_like(d6, d1)

        d0 = self.outconv(paddle.concat((d1, d2, d3, d4, d5, d6), 1))

        return [d0, d1, d2, d3, d4, d5, d6]

    def init_weight(self):
        if self.pretrained is not None:
            utils.load_entire_model(self, self.pretrained)


### U^2-Net small ###
@manager.MODELS.add_component
class U2Netp(nn.Layer):
<<<<<<< HEAD
    """Please Refer to DeepLabV3P above."""
=======
    """Please Refer to U2Net above."""
>>>>>>> 6a240200

    def __init__(self, num_classes, in_ch=3, pretrained=None):
        super(U2Netp, self).__init__()

        self.stage1 = RSU7(in_ch, 16, 64)
        self.pool12 = nn.MaxPool2D(2, stride=2, ceil_mode=True)

        self.stage2 = RSU6(64, 16, 64)
        self.pool23 = nn.MaxPool2D(2, stride=2, ceil_mode=True)

        self.stage3 = RSU5(64, 16, 64)
        self.pool34 = nn.MaxPool2D(2, stride=2, ceil_mode=True)

        self.stage4 = RSU4(64, 16, 64)
        self.pool45 = nn.MaxPool2D(2, stride=2, ceil_mode=True)

        self.stage5 = RSU4F(64, 16, 64)
        self.pool56 = nn.MaxPool2D(2, stride=2, ceil_mode=True)

        self.stage6 = RSU4F(64, 16, 64)

        # decoder
        self.stage5d = RSU4F(128, 16, 64)
        self.stage4d = RSU4(128, 16, 64)
        self.stage3d = RSU5(128, 16, 64)
        self.stage2d = RSU6(128, 16, 64)
        self.stage1d = RSU7(128, 16, 64)

        self.side1 = nn.Conv2D(64, num_classes, 3, padding=1)
        self.side2 = nn.Conv2D(64, num_classes, 3, padding=1)
        self.side3 = nn.Conv2D(64, num_classes, 3, padding=1)
        self.side4 = nn.Conv2D(64, num_classes, 3, padding=1)
        self.side5 = nn.Conv2D(64, num_classes, 3, padding=1)
        self.side6 = nn.Conv2D(64, num_classes, 3, padding=1)

        self.outconv = nn.Conv2D(6 * num_classes, num_classes, 1)

        self.pretrained = pretrained
        self.init_weight()

    def forward(self, x):

        hx = x

        #stage 1
        hx1 = self.stage1(hx)
        hx = self.pool12(hx1)

        #stage 2
        hx2 = self.stage2(hx)
        hx = self.pool23(hx2)

        #stage 3
        hx3 = self.stage3(hx)
        hx = self.pool34(hx3)

        #stage 4
        hx4 = self.stage4(hx)
        hx = self.pool45(hx4)

        #stage 5
        hx5 = self.stage5(hx)
        hx = self.pool56(hx5)

        #stage 6
        hx6 = self.stage6(hx)
        hx6up = _upsample_like(hx6, hx5)

        #decoder
        hx5d = self.stage5d(paddle.concat((hx6up, hx5), 1))
        hx5dup = _upsample_like(hx5d, hx4)

        hx4d = self.stage4d(paddle.concat((hx5dup, hx4), 1))
        hx4dup = _upsample_like(hx4d, hx3)

        hx3d = self.stage3d(paddle.concat((hx4dup, hx3), 1))
        hx3dup = _upsample_like(hx3d, hx2)

        hx2d = self.stage2d(paddle.concat((hx3dup, hx2), 1))
        hx2dup = _upsample_like(hx2d, hx1)

        hx1d = self.stage1d(paddle.concat((hx2dup, hx1), 1))

        #side output
        d1 = self.side1(hx1d)

        d2 = self.side2(hx2d)
        d2 = _upsample_like(d2, d1)

        d3 = self.side3(hx3d)
        d3 = _upsample_like(d3, d1)

        d4 = self.side4(hx4d)
        d4 = _upsample_like(d4, d1)

        d5 = self.side5(hx5d)
        d5 = _upsample_like(d5, d1)

        d6 = self.side6(hx6)
        d6 = _upsample_like(d6, d1)

        d0 = self.outconv(paddle.concat((d1, d2, d3, d4, d5, d6), 1))

        return [d0, d1, d2, d3, d4, d5, d6]

    def init_weight(self):
        if self.pretrained is not None:
            utils.load_entire_model(self, self.pretrained)
<|MERGE_RESOLUTION|>--- conflicted
+++ resolved
@@ -1,567 +1,559 @@
-import paddle
-import paddle.nn as nn
-import paddle.nn.functional as F
-from paddleseg import utils
-from paddleseg.cvlibs import manager
-
-__all__ = ['U2Net', 'U2Netp']
-
-
-class REBNCONV(nn.Layer):
-    def __init__(self, in_ch=3, out_ch=3, dirate=1):
-        super(REBNCONV, self).__init__()
-
-        self.conv_s1 = nn.Conv2D(
-            in_ch, out_ch, 3, padding=1 * dirate, dilation=1 * dirate)
-        self.bn_s1 = nn.BatchNorm2D(out_ch)
-        self.relu_s1 = nn.ReLU()
-
-    def forward(self, x):
-
-        hx = x
-        xout = self.relu_s1(self.bn_s1(self.conv_s1(hx)))
-
-        return xout
-
-
-## upsample tensor 'src' to have the same spatial size with tensor 'tar'
-def _upsample_like(src, tar):
-
-    src = F.upsample(src, size=tar.shape[2:], mode='bilinear')
-
-    return src
-
-
-### RSU-7 ###
-class RSU7(nn.Layer):  #UNet07DRES(nn.Layer):
-    def __init__(self, in_ch=3, mid_ch=12, out_ch=3):
-        super(RSU7, self).__init__()
-
-        self.rebnconvin = REBNCONV(in_ch, out_ch, dirate=1)
-
-        self.rebnconv1 = REBNCONV(out_ch, mid_ch, dirate=1)
-        self.pool1 = nn.MaxPool2D(2, stride=2, ceil_mode=True)
-
-        self.rebnconv2 = REBNCONV(mid_ch, mid_ch, dirate=1)
-        self.pool2 = nn.MaxPool2D(2, stride=2, ceil_mode=True)
-
-        self.rebnconv3 = REBNCONV(mid_ch, mid_ch, dirate=1)
-        self.pool3 = nn.MaxPool2D(2, stride=2, ceil_mode=True)
-
-        self.rebnconv4 = REBNCONV(mid_ch, mid_ch, dirate=1)
-        self.pool4 = nn.MaxPool2D(2, stride=2, ceil_mode=True)
-
-        self.rebnconv5 = REBNCONV(mid_ch, mid_ch, dirate=1)
-        self.pool5 = nn.MaxPool2D(2, stride=2, ceil_mode=True)
-
-        self.rebnconv6 = REBNCONV(mid_ch, mid_ch, dirate=1)
-
-        self.rebnconv7 = REBNCONV(mid_ch, mid_ch, dirate=2)
-
-        self.rebnconv6d = REBNCONV(mid_ch * 2, mid_ch, dirate=1)
-        self.rebnconv5d = REBNCONV(mid_ch * 2, mid_ch, dirate=1)
-        self.rebnconv4d = REBNCONV(mid_ch * 2, mid_ch, dirate=1)
-        self.rebnconv3d = REBNCONV(mid_ch * 2, mid_ch, dirate=1)
-        self.rebnconv2d = REBNCONV(mid_ch * 2, mid_ch, dirate=1)
-        self.rebnconv1d = REBNCONV(mid_ch * 2, out_ch, dirate=1)
-
-    def forward(self, x):
-
-        hx = x
-        hxin = self.rebnconvin(hx)
-
-        hx1 = self.rebnconv1(hxin)
-        hx = self.pool1(hx1)
-
-        hx2 = self.rebnconv2(hx)
-        hx = self.pool2(hx2)
-
-        hx3 = self.rebnconv3(hx)
-        hx = self.pool3(hx3)
-
-        hx4 = self.rebnconv4(hx)
-        hx = self.pool4(hx4)
-
-        hx5 = self.rebnconv5(hx)
-        hx = self.pool5(hx5)
-
-        hx6 = self.rebnconv6(hx)
-
-        hx7 = self.rebnconv7(hx6)
-
-        hx6d = self.rebnconv6d(paddle.concat((hx7, hx6), 1))
-        hx6dup = _upsample_like(hx6d, hx5)
-
-        hx5d = self.rebnconv5d(paddle.concat((hx6dup, hx5), 1))
-        hx5dup = _upsample_like(hx5d, hx4)
-
-        hx4d = self.rebnconv4d(paddle.concat((hx5dup, hx4), 1))
-        hx4dup = _upsample_like(hx4d, hx3)
-
-        hx3d = self.rebnconv3d(paddle.concat((hx4dup, hx3), 1))
-        hx3dup = _upsample_like(hx3d, hx2)
-
-        hx2d = self.rebnconv2d(paddle.concat((hx3dup, hx2), 1))
-        hx2dup = _upsample_like(hx2d, hx1)
-
-        hx1d = self.rebnconv1d(paddle.concat((hx2dup, hx1), 1))
-
-        return hx1d + hxin
-
-
-### RSU-6 ###
-class RSU6(nn.Layer):  #UNet06DRES(nn.Layer):
-    def __init__(self, in_ch=3, mid_ch=12, out_ch=3):
-        super(RSU6, self).__init__()
-
-        self.rebnconvin = REBNCONV(in_ch, out_ch, dirate=1)
-
-        self.rebnconv1 = REBNCONV(out_ch, mid_ch, dirate=1)
-        self.pool1 = nn.MaxPool2D(2, stride=2, ceil_mode=True)
-
-        self.rebnconv2 = REBNCONV(mid_ch, mid_ch, dirate=1)
-        self.pool2 = nn.MaxPool2D(2, stride=2, ceil_mode=True)
-
-        self.rebnconv3 = REBNCONV(mid_ch, mid_ch, dirate=1)
-        self.pool3 = nn.MaxPool2D(2, stride=2, ceil_mode=True)
-
-        self.rebnconv4 = REBNCONV(mid_ch, mid_ch, dirate=1)
-        self.pool4 = nn.MaxPool2D(2, stride=2, ceil_mode=True)
-
-        self.rebnconv5 = REBNCONV(mid_ch, mid_ch, dirate=1)
-
-        self.rebnconv6 = REBNCONV(mid_ch, mid_ch, dirate=2)
-
-        self.rebnconv5d = REBNCONV(mid_ch * 2, mid_ch, dirate=1)
-        self.rebnconv4d = REBNCONV(mid_ch * 2, mid_ch, dirate=1)
-        self.rebnconv3d = REBNCONV(mid_ch * 2, mid_ch, dirate=1)
-        self.rebnconv2d = REBNCONV(mid_ch * 2, mid_ch, dirate=1)
-        self.rebnconv1d = REBNCONV(mid_ch * 2, out_ch, dirate=1)
-
-    def forward(self, x):
-
-        hx = x
-
-        hxin = self.rebnconvin(hx)
-
-        hx1 = self.rebnconv1(hxin)
-        hx = self.pool1(hx1)
-
-        hx2 = self.rebnconv2(hx)
-        hx = self.pool2(hx2)
-
-        hx3 = self.rebnconv3(hx)
-        hx = self.pool3(hx3)
-
-        hx4 = self.rebnconv4(hx)
-        hx = self.pool4(hx4)
-
-        hx5 = self.rebnconv5(hx)
-
-        hx6 = self.rebnconv6(hx5)
-
-        hx5d = self.rebnconv5d(paddle.concat((hx6, hx5), 1))
-        hx5dup = _upsample_like(hx5d, hx4)
-
-        hx4d = self.rebnconv4d(paddle.concat((hx5dup, hx4), 1))
-        hx4dup = _upsample_like(hx4d, hx3)
-
-        hx3d = self.rebnconv3d(paddle.concat((hx4dup, hx3), 1))
-        hx3dup = _upsample_like(hx3d, hx2)
-
-        hx2d = self.rebnconv2d(paddle.concat((hx3dup, hx2), 1))
-        hx2dup = _upsample_like(hx2d, hx1)
-
-        hx1d = self.rebnconv1d(paddle.concat((hx2dup, hx1), 1))
-
-        return hx1d + hxin
-
-
-### RSU-5 ###
-class RSU5(nn.Layer):  #UNet05DRES(nn.Layer):
-    def __init__(self, in_ch=3, mid_ch=12, out_ch=3):
-        super(RSU5, self).__init__()
-
-        self.rebnconvin = REBNCONV(in_ch, out_ch, dirate=1)
-
-        self.rebnconv1 = REBNCONV(out_ch, mid_ch, dirate=1)
-        self.pool1 = nn.MaxPool2D(2, stride=2, ceil_mode=True)
-
-        self.rebnconv2 = REBNCONV(mid_ch, mid_ch, dirate=1)
-        self.pool2 = nn.MaxPool2D(2, stride=2, ceil_mode=True)
-
-        self.rebnconv3 = REBNCONV(mid_ch, mid_ch, dirate=1)
-        self.pool3 = nn.MaxPool2D(2, stride=2, ceil_mode=True)
-
-        self.rebnconv4 = REBNCONV(mid_ch, mid_ch, dirate=1)
-
-        self.rebnconv5 = REBNCONV(mid_ch, mid_ch, dirate=2)
-
-        self.rebnconv4d = REBNCONV(mid_ch * 2, mid_ch, dirate=1)
-        self.rebnconv3d = REBNCONV(mid_ch * 2, mid_ch, dirate=1)
-        self.rebnconv2d = REBNCONV(mid_ch * 2, mid_ch, dirate=1)
-        self.rebnconv1d = REBNCONV(mid_ch * 2, out_ch, dirate=1)
-
-    def forward(self, x):
-
-        hx = x
-
-        hxin = self.rebnconvin(hx)
-
-        hx1 = self.rebnconv1(hxin)
-        hx = self.pool1(hx1)
-
-        hx2 = self.rebnconv2(hx)
-        hx = self.pool2(hx2)
-
-        hx3 = self.rebnconv3(hx)
-        hx = self.pool3(hx3)
-
-        hx4 = self.rebnconv4(hx)
-
-        hx5 = self.rebnconv5(hx4)
-
-        hx4d = self.rebnconv4d(paddle.concat((hx5, hx4), 1))
-        hx4dup = _upsample_like(hx4d, hx3)
-
-        hx3d = self.rebnconv3d(paddle.concat((hx4dup, hx3), 1))
-        hx3dup = _upsample_like(hx3d, hx2)
-
-        hx2d = self.rebnconv2d(paddle.concat((hx3dup, hx2), 1))
-        hx2dup = _upsample_like(hx2d, hx1)
-
-        hx1d = self.rebnconv1d(paddle.concat((hx2dup, hx1), 1))
-
-        return hx1d + hxin
-
-
-### RSU-4 ###
-class RSU4(nn.Layer):  #UNet04DRES(nn.Layer):
-    def __init__(self, in_ch=3, mid_ch=12, out_ch=3):
-        super(RSU4, self).__init__()
-
-        self.rebnconvin = REBNCONV(in_ch, out_ch, dirate=1)
-
-        self.rebnconv1 = REBNCONV(out_ch, mid_ch, dirate=1)
-        self.pool1 = nn.MaxPool2D(2, stride=2, ceil_mode=True)
-
-        self.rebnconv2 = REBNCONV(mid_ch, mid_ch, dirate=1)
-        self.pool2 = nn.MaxPool2D(2, stride=2, ceil_mode=True)
-
-        self.rebnconv3 = REBNCONV(mid_ch, mid_ch, dirate=1)
-
-        self.rebnconv4 = REBNCONV(mid_ch, mid_ch, dirate=2)
-
-        self.rebnconv3d = REBNCONV(mid_ch * 2, mid_ch, dirate=1)
-        self.rebnconv2d = REBNCONV(mid_ch * 2, mid_ch, dirate=1)
-        self.rebnconv1d = REBNCONV(mid_ch * 2, out_ch, dirate=1)
-
-    def forward(self, x):
-
-        hx = x
-
-        hxin = self.rebnconvin(hx)
-
-        hx1 = self.rebnconv1(hxin)
-        hx = self.pool1(hx1)
-
-        hx2 = self.rebnconv2(hx)
-        hx = self.pool2(hx2)
-
-        hx3 = self.rebnconv3(hx)
-
-        hx4 = self.rebnconv4(hx3)
-
-        hx3d = self.rebnconv3d(paddle.concat((hx4, hx3), 1))
-        hx3dup = _upsample_like(hx3d, hx2)
-
-        hx2d = self.rebnconv2d(paddle.concat((hx3dup, hx2), 1))
-        hx2dup = _upsample_like(hx2d, hx1)
-
-        hx1d = self.rebnconv1d(paddle.concat((hx2dup, hx1), 1))
-
-        return hx1d + hxin
-
-
-### RSU-4F ###
-class RSU4F(nn.Layer):  #UNet04FRES(nn.Layer):
-    def __init__(self, in_ch=3, mid_ch=12, out_ch=3):
-        super(RSU4F, self).__init__()
-
-        self.rebnconvin = REBNCONV(in_ch, out_ch, dirate=1)
-
-        self.rebnconv1 = REBNCONV(out_ch, mid_ch, dirate=1)
-        self.rebnconv2 = REBNCONV(mid_ch, mid_ch, dirate=2)
-        self.rebnconv3 = REBNCONV(mid_ch, mid_ch, dirate=4)
-
-        self.rebnconv4 = REBNCONV(mid_ch, mid_ch, dirate=8)
-
-        self.rebnconv3d = REBNCONV(mid_ch * 2, mid_ch, dirate=4)
-        self.rebnconv2d = REBNCONV(mid_ch * 2, mid_ch, dirate=2)
-        self.rebnconv1d = REBNCONV(mid_ch * 2, out_ch, dirate=1)
-
-    def forward(self, x):
-
-        hx = x
-
-        hxin = self.rebnconvin(hx)
-
-        hx1 = self.rebnconv1(hxin)
-        hx2 = self.rebnconv2(hx1)
-        hx3 = self.rebnconv3(hx2)
-
-        hx4 = self.rebnconv4(hx3)
-
-        hx3d = self.rebnconv3d(paddle.concat((hx4, hx3), 1))
-        hx2d = self.rebnconv2d(paddle.concat((hx3d, hx2), 1))
-        hx1d = self.rebnconv1d(paddle.concat((hx2d, hx1), 1))
-
-        return hx1d + hxin
-
-
-##### U^2-Net ####
-@manager.MODELS.add_component
-class U2Net(nn.Layer):
-    """
-    The U^2-Net implementation based on PaddlePaddle.
-
-    The original article refers to
-    Xuebin Qin, et, al. "U^2-Net: Going Deeper with Nested U-Structure for Salient Object Detection"
-<<<<<<< HEAD
-    (https://arxiv.org/abs/1505.04597).
-=======
-    (https://arxiv.org/abs/2005.09007).
->>>>>>> 6a240200
-
-    Args:
-        num_classes (int): The unique number of target classes.
-        in_ch (int, optional): Input channels. Default: 3.
-        pretrained (str, optional): The path or url of pretrained model for fine tuning. Default: None.
-
-    """
-
-    def __init__(self, num_classes, in_ch=3, pretrained=None):
-        super(U2Net, self).__init__()
-
-        self.stage1 = RSU7(in_ch, 32, 64)
-        self.pool12 = nn.MaxPool2D(2, stride=2, ceil_mode=True)
-
-        self.stage2 = RSU6(64, 32, 128)
-        self.pool23 = nn.MaxPool2D(2, stride=2, ceil_mode=True)
-
-        self.stage3 = RSU5(128, 64, 256)
-        self.pool34 = nn.MaxPool2D(2, stride=2, ceil_mode=True)
-
-        self.stage4 = RSU4(256, 128, 512)
-        self.pool45 = nn.MaxPool2D(2, stride=2, ceil_mode=True)
-
-        self.stage5 = RSU4F(512, 256, 512)
-        self.pool56 = nn.MaxPool2D(2, stride=2, ceil_mode=True)
-
-        self.stage6 = RSU4F(512, 256, 512)
-
-        # decoder
-        self.stage5d = RSU4F(1024, 256, 512)
-        self.stage4d = RSU4(1024, 128, 256)
-        self.stage3d = RSU5(512, 64, 128)
-        self.stage2d = RSU6(256, 32, 64)
-        self.stage1d = RSU7(128, 16, 64)
-
-        self.side1 = nn.Conv2D(64, num_classes, 3, padding=1)
-        self.side2 = nn.Conv2D(64, num_classes, 3, padding=1)
-        self.side3 = nn.Conv2D(128, num_classes, 3, padding=1)
-        self.side4 = nn.Conv2D(256, num_classes, 3, padding=1)
-        self.side5 = nn.Conv2D(512, num_classes, 3, padding=1)
-        self.side6 = nn.Conv2D(512, num_classes, 3, padding=1)
-
-        self.outconv = nn.Conv2D(6 * num_classes, num_classes, 1)
-
-        self.pretrained = pretrained
-        self.init_weight()
-
-    def forward(self, x):
-
-        hx = x
-
-        #stage 1
-        hx1 = self.stage1(hx)
-        hx = self.pool12(hx1)
-
-        #stage 2
-        hx2 = self.stage2(hx)
-        hx = self.pool23(hx2)
-
-        #stage 3
-        hx3 = self.stage3(hx)
-        hx = self.pool34(hx3)
-
-        #stage 4
-        hx4 = self.stage4(hx)
-        hx = self.pool45(hx4)
-
-        #stage 5
-        hx5 = self.stage5(hx)
-        hx = self.pool56(hx5)
-
-        #stage 6
-        hx6 = self.stage6(hx)
-        hx6up = _upsample_like(hx6, hx5)
-
-        #-------------------- decoder --------------------
-        hx5d = self.stage5d(paddle.concat((hx6up, hx5), 1))
-        hx5dup = _upsample_like(hx5d, hx4)
-
-        hx4d = self.stage4d(paddle.concat((hx5dup, hx4), 1))
-        hx4dup = _upsample_like(hx4d, hx3)
-
-        hx3d = self.stage3d(paddle.concat((hx4dup, hx3), 1))
-        hx3dup = _upsample_like(hx3d, hx2)
-
-        hx2d = self.stage2d(paddle.concat((hx3dup, hx2), 1))
-        hx2dup = _upsample_like(hx2d, hx1)
-
-        hx1d = self.stage1d(paddle.concat((hx2dup, hx1), 1))
-
-        #side output
-        d1 = self.side1(hx1d)
-
-        d2 = self.side2(hx2d)
-        d2 = _upsample_like(d2, d1)
-
-        d3 = self.side3(hx3d)
-        d3 = _upsample_like(d3, d1)
-
-        d4 = self.side4(hx4d)
-        d4 = _upsample_like(d4, d1)
-
-        d5 = self.side5(hx5d)
-        d5 = _upsample_like(d5, d1)
-
-        d6 = self.side6(hx6)
-        d6 = _upsample_like(d6, d1)
-
-        d0 = self.outconv(paddle.concat((d1, d2, d3, d4, d5, d6), 1))
-
-        return [d0, d1, d2, d3, d4, d5, d6]
-
-    def init_weight(self):
-        if self.pretrained is not None:
-            utils.load_entire_model(self, self.pretrained)
-
-
-### U^2-Net small ###
-@manager.MODELS.add_component
-class U2Netp(nn.Layer):
-<<<<<<< HEAD
-    """Please Refer to DeepLabV3P above."""
-=======
-    """Please Refer to U2Net above."""
->>>>>>> 6a240200
-
-    def __init__(self, num_classes, in_ch=3, pretrained=None):
-        super(U2Netp, self).__init__()
-
-        self.stage1 = RSU7(in_ch, 16, 64)
-        self.pool12 = nn.MaxPool2D(2, stride=2, ceil_mode=True)
-
-        self.stage2 = RSU6(64, 16, 64)
-        self.pool23 = nn.MaxPool2D(2, stride=2, ceil_mode=True)
-
-        self.stage3 = RSU5(64, 16, 64)
-        self.pool34 = nn.MaxPool2D(2, stride=2, ceil_mode=True)
-
-        self.stage4 = RSU4(64, 16, 64)
-        self.pool45 = nn.MaxPool2D(2, stride=2, ceil_mode=True)
-
-        self.stage5 = RSU4F(64, 16, 64)
-        self.pool56 = nn.MaxPool2D(2, stride=2, ceil_mode=True)
-
-        self.stage6 = RSU4F(64, 16, 64)
-
-        # decoder
-        self.stage5d = RSU4F(128, 16, 64)
-        self.stage4d = RSU4(128, 16, 64)
-        self.stage3d = RSU5(128, 16, 64)
-        self.stage2d = RSU6(128, 16, 64)
-        self.stage1d = RSU7(128, 16, 64)
-
-        self.side1 = nn.Conv2D(64, num_classes, 3, padding=1)
-        self.side2 = nn.Conv2D(64, num_classes, 3, padding=1)
-        self.side3 = nn.Conv2D(64, num_classes, 3, padding=1)
-        self.side4 = nn.Conv2D(64, num_classes, 3, padding=1)
-        self.side5 = nn.Conv2D(64, num_classes, 3, padding=1)
-        self.side6 = nn.Conv2D(64, num_classes, 3, padding=1)
-
-        self.outconv = nn.Conv2D(6 * num_classes, num_classes, 1)
-
-        self.pretrained = pretrained
-        self.init_weight()
-
-    def forward(self, x):
-
-        hx = x
-
-        #stage 1
-        hx1 = self.stage1(hx)
-        hx = self.pool12(hx1)
-
-        #stage 2
-        hx2 = self.stage2(hx)
-        hx = self.pool23(hx2)
-
-        #stage 3
-        hx3 = self.stage3(hx)
-        hx = self.pool34(hx3)
-
-        #stage 4
-        hx4 = self.stage4(hx)
-        hx = self.pool45(hx4)
-
-        #stage 5
-        hx5 = self.stage5(hx)
-        hx = self.pool56(hx5)
-
-        #stage 6
-        hx6 = self.stage6(hx)
-        hx6up = _upsample_like(hx6, hx5)
-
-        #decoder
-        hx5d = self.stage5d(paddle.concat((hx6up, hx5), 1))
-        hx5dup = _upsample_like(hx5d, hx4)
-
-        hx4d = self.stage4d(paddle.concat((hx5dup, hx4), 1))
-        hx4dup = _upsample_like(hx4d, hx3)
-
-        hx3d = self.stage3d(paddle.concat((hx4dup, hx3), 1))
-        hx3dup = _upsample_like(hx3d, hx2)
-
-        hx2d = self.stage2d(paddle.concat((hx3dup, hx2), 1))
-        hx2dup = _upsample_like(hx2d, hx1)
-
-        hx1d = self.stage1d(paddle.concat((hx2dup, hx1), 1))
-
-        #side output
-        d1 = self.side1(hx1d)
-
-        d2 = self.side2(hx2d)
-        d2 = _upsample_like(d2, d1)
-
-        d3 = self.side3(hx3d)
-        d3 = _upsample_like(d3, d1)
-
-        d4 = self.side4(hx4d)
-        d4 = _upsample_like(d4, d1)
-
-        d5 = self.side5(hx5d)
-        d5 = _upsample_like(d5, d1)
-
-        d6 = self.side6(hx6)
-        d6 = _upsample_like(d6, d1)
-
-        d0 = self.outconv(paddle.concat((d1, d2, d3, d4, d5, d6), 1))
-
-        return [d0, d1, d2, d3, d4, d5, d6]
-
-    def init_weight(self):
-        if self.pretrained is not None:
-            utils.load_entire_model(self, self.pretrained)
+import paddle
+import paddle.nn as nn
+import paddle.nn.functional as F
+from paddleseg import utils
+from paddleseg.cvlibs import manager
+
+__all__ = ['U2Net', 'U2Netp']
+
+
+class REBNCONV(nn.Layer):
+    def __init__(self, in_ch=3, out_ch=3, dirate=1):
+        super(REBNCONV, self).__init__()
+
+        self.conv_s1 = nn.Conv2D(
+            in_ch, out_ch, 3, padding=1 * dirate, dilation=1 * dirate)
+        self.bn_s1 = nn.BatchNorm2D(out_ch)
+        self.relu_s1 = nn.ReLU()
+
+    def forward(self, x):
+
+        hx = x
+        xout = self.relu_s1(self.bn_s1(self.conv_s1(hx)))
+
+        return xout
+
+
+## upsample tensor 'src' to have the same spatial size with tensor 'tar'
+def _upsample_like(src, tar):
+
+    src = F.upsample(src, size=tar.shape[2:], mode='bilinear')
+
+    return src
+
+
+### RSU-7 ###
+class RSU7(nn.Layer):  #UNet07DRES(nn.Layer):
+    def __init__(self, in_ch=3, mid_ch=12, out_ch=3):
+        super(RSU7, self).__init__()
+
+        self.rebnconvin = REBNCONV(in_ch, out_ch, dirate=1)
+
+        self.rebnconv1 = REBNCONV(out_ch, mid_ch, dirate=1)
+        self.pool1 = nn.MaxPool2D(2, stride=2, ceil_mode=True)
+
+        self.rebnconv2 = REBNCONV(mid_ch, mid_ch, dirate=1)
+        self.pool2 = nn.MaxPool2D(2, stride=2, ceil_mode=True)
+
+        self.rebnconv3 = REBNCONV(mid_ch, mid_ch, dirate=1)
+        self.pool3 = nn.MaxPool2D(2, stride=2, ceil_mode=True)
+
+        self.rebnconv4 = REBNCONV(mid_ch, mid_ch, dirate=1)
+        self.pool4 = nn.MaxPool2D(2, stride=2, ceil_mode=True)
+
+        self.rebnconv5 = REBNCONV(mid_ch, mid_ch, dirate=1)
+        self.pool5 = nn.MaxPool2D(2, stride=2, ceil_mode=True)
+
+        self.rebnconv6 = REBNCONV(mid_ch, mid_ch, dirate=1)
+
+        self.rebnconv7 = REBNCONV(mid_ch, mid_ch, dirate=2)
+
+        self.rebnconv6d = REBNCONV(mid_ch * 2, mid_ch, dirate=1)
+        self.rebnconv5d = REBNCONV(mid_ch * 2, mid_ch, dirate=1)
+        self.rebnconv4d = REBNCONV(mid_ch * 2, mid_ch, dirate=1)
+        self.rebnconv3d = REBNCONV(mid_ch * 2, mid_ch, dirate=1)
+        self.rebnconv2d = REBNCONV(mid_ch * 2, mid_ch, dirate=1)
+        self.rebnconv1d = REBNCONV(mid_ch * 2, out_ch, dirate=1)
+
+    def forward(self, x):
+
+        hx = x
+        hxin = self.rebnconvin(hx)
+
+        hx1 = self.rebnconv1(hxin)
+        hx = self.pool1(hx1)
+
+        hx2 = self.rebnconv2(hx)
+        hx = self.pool2(hx2)
+
+        hx3 = self.rebnconv3(hx)
+        hx = self.pool3(hx3)
+
+        hx4 = self.rebnconv4(hx)
+        hx = self.pool4(hx4)
+
+        hx5 = self.rebnconv5(hx)
+        hx = self.pool5(hx5)
+
+        hx6 = self.rebnconv6(hx)
+
+        hx7 = self.rebnconv7(hx6)
+
+        hx6d = self.rebnconv6d(paddle.concat((hx7, hx6), 1))
+        hx6dup = _upsample_like(hx6d, hx5)
+
+        hx5d = self.rebnconv5d(paddle.concat((hx6dup, hx5), 1))
+        hx5dup = _upsample_like(hx5d, hx4)
+
+        hx4d = self.rebnconv4d(paddle.concat((hx5dup, hx4), 1))
+        hx4dup = _upsample_like(hx4d, hx3)
+
+        hx3d = self.rebnconv3d(paddle.concat((hx4dup, hx3), 1))
+        hx3dup = _upsample_like(hx3d, hx2)
+
+        hx2d = self.rebnconv2d(paddle.concat((hx3dup, hx2), 1))
+        hx2dup = _upsample_like(hx2d, hx1)
+
+        hx1d = self.rebnconv1d(paddle.concat((hx2dup, hx1), 1))
+
+        return hx1d + hxin
+
+
+### RSU-6 ###
+class RSU6(nn.Layer):  #UNet06DRES(nn.Layer):
+    def __init__(self, in_ch=3, mid_ch=12, out_ch=3):
+        super(RSU6, self).__init__()
+
+        self.rebnconvin = REBNCONV(in_ch, out_ch, dirate=1)
+
+        self.rebnconv1 = REBNCONV(out_ch, mid_ch, dirate=1)
+        self.pool1 = nn.MaxPool2D(2, stride=2, ceil_mode=True)
+
+        self.rebnconv2 = REBNCONV(mid_ch, mid_ch, dirate=1)
+        self.pool2 = nn.MaxPool2D(2, stride=2, ceil_mode=True)
+
+        self.rebnconv3 = REBNCONV(mid_ch, mid_ch, dirate=1)
+        self.pool3 = nn.MaxPool2D(2, stride=2, ceil_mode=True)
+
+        self.rebnconv4 = REBNCONV(mid_ch, mid_ch, dirate=1)
+        self.pool4 = nn.MaxPool2D(2, stride=2, ceil_mode=True)
+
+        self.rebnconv5 = REBNCONV(mid_ch, mid_ch, dirate=1)
+
+        self.rebnconv6 = REBNCONV(mid_ch, mid_ch, dirate=2)
+
+        self.rebnconv5d = REBNCONV(mid_ch * 2, mid_ch, dirate=1)
+        self.rebnconv4d = REBNCONV(mid_ch * 2, mid_ch, dirate=1)
+        self.rebnconv3d = REBNCONV(mid_ch * 2, mid_ch, dirate=1)
+        self.rebnconv2d = REBNCONV(mid_ch * 2, mid_ch, dirate=1)
+        self.rebnconv1d = REBNCONV(mid_ch * 2, out_ch, dirate=1)
+
+    def forward(self, x):
+
+        hx = x
+
+        hxin = self.rebnconvin(hx)
+
+        hx1 = self.rebnconv1(hxin)
+        hx = self.pool1(hx1)
+
+        hx2 = self.rebnconv2(hx)
+        hx = self.pool2(hx2)
+
+        hx3 = self.rebnconv3(hx)
+        hx = self.pool3(hx3)
+
+        hx4 = self.rebnconv4(hx)
+        hx = self.pool4(hx4)
+
+        hx5 = self.rebnconv5(hx)
+
+        hx6 = self.rebnconv6(hx5)
+
+        hx5d = self.rebnconv5d(paddle.concat((hx6, hx5), 1))
+        hx5dup = _upsample_like(hx5d, hx4)
+
+        hx4d = self.rebnconv4d(paddle.concat((hx5dup, hx4), 1))
+        hx4dup = _upsample_like(hx4d, hx3)
+
+        hx3d = self.rebnconv3d(paddle.concat((hx4dup, hx3), 1))
+        hx3dup = _upsample_like(hx3d, hx2)
+
+        hx2d = self.rebnconv2d(paddle.concat((hx3dup, hx2), 1))
+        hx2dup = _upsample_like(hx2d, hx1)
+
+        hx1d = self.rebnconv1d(paddle.concat((hx2dup, hx1), 1))
+
+        return hx1d + hxin
+
+
+### RSU-5 ###
+class RSU5(nn.Layer):  #UNet05DRES(nn.Layer):
+    def __init__(self, in_ch=3, mid_ch=12, out_ch=3):
+        super(RSU5, self).__init__()
+
+        self.rebnconvin = REBNCONV(in_ch, out_ch, dirate=1)
+
+        self.rebnconv1 = REBNCONV(out_ch, mid_ch, dirate=1)
+        self.pool1 = nn.MaxPool2D(2, stride=2, ceil_mode=True)
+
+        self.rebnconv2 = REBNCONV(mid_ch, mid_ch, dirate=1)
+        self.pool2 = nn.MaxPool2D(2, stride=2, ceil_mode=True)
+
+        self.rebnconv3 = REBNCONV(mid_ch, mid_ch, dirate=1)
+        self.pool3 = nn.MaxPool2D(2, stride=2, ceil_mode=True)
+
+        self.rebnconv4 = REBNCONV(mid_ch, mid_ch, dirate=1)
+
+        self.rebnconv5 = REBNCONV(mid_ch, mid_ch, dirate=2)
+
+        self.rebnconv4d = REBNCONV(mid_ch * 2, mid_ch, dirate=1)
+        self.rebnconv3d = REBNCONV(mid_ch * 2, mid_ch, dirate=1)
+        self.rebnconv2d = REBNCONV(mid_ch * 2, mid_ch, dirate=1)
+        self.rebnconv1d = REBNCONV(mid_ch * 2, out_ch, dirate=1)
+
+    def forward(self, x):
+
+        hx = x
+
+        hxin = self.rebnconvin(hx)
+
+        hx1 = self.rebnconv1(hxin)
+        hx = self.pool1(hx1)
+
+        hx2 = self.rebnconv2(hx)
+        hx = self.pool2(hx2)
+
+        hx3 = self.rebnconv3(hx)
+        hx = self.pool3(hx3)
+
+        hx4 = self.rebnconv4(hx)
+
+        hx5 = self.rebnconv5(hx4)
+
+        hx4d = self.rebnconv4d(paddle.concat((hx5, hx4), 1))
+        hx4dup = _upsample_like(hx4d, hx3)
+
+        hx3d = self.rebnconv3d(paddle.concat((hx4dup, hx3), 1))
+        hx3dup = _upsample_like(hx3d, hx2)
+
+        hx2d = self.rebnconv2d(paddle.concat((hx3dup, hx2), 1))
+        hx2dup = _upsample_like(hx2d, hx1)
+
+        hx1d = self.rebnconv1d(paddle.concat((hx2dup, hx1), 1))
+
+        return hx1d + hxin
+
+
+### RSU-4 ###
+class RSU4(nn.Layer):  #UNet04DRES(nn.Layer):
+    def __init__(self, in_ch=3, mid_ch=12, out_ch=3):
+        super(RSU4, self).__init__()
+
+        self.rebnconvin = REBNCONV(in_ch, out_ch, dirate=1)
+
+        self.rebnconv1 = REBNCONV(out_ch, mid_ch, dirate=1)
+        self.pool1 = nn.MaxPool2D(2, stride=2, ceil_mode=True)
+
+        self.rebnconv2 = REBNCONV(mid_ch, mid_ch, dirate=1)
+        self.pool2 = nn.MaxPool2D(2, stride=2, ceil_mode=True)
+
+        self.rebnconv3 = REBNCONV(mid_ch, mid_ch, dirate=1)
+
+        self.rebnconv4 = REBNCONV(mid_ch, mid_ch, dirate=2)
+
+        self.rebnconv3d = REBNCONV(mid_ch * 2, mid_ch, dirate=1)
+        self.rebnconv2d = REBNCONV(mid_ch * 2, mid_ch, dirate=1)
+        self.rebnconv1d = REBNCONV(mid_ch * 2, out_ch, dirate=1)
+
+    def forward(self, x):
+
+        hx = x
+
+        hxin = self.rebnconvin(hx)
+
+        hx1 = self.rebnconv1(hxin)
+        hx = self.pool1(hx1)
+
+        hx2 = self.rebnconv2(hx)
+        hx = self.pool2(hx2)
+
+        hx3 = self.rebnconv3(hx)
+
+        hx4 = self.rebnconv4(hx3)
+
+        hx3d = self.rebnconv3d(paddle.concat((hx4, hx3), 1))
+        hx3dup = _upsample_like(hx3d, hx2)
+
+        hx2d = self.rebnconv2d(paddle.concat((hx3dup, hx2), 1))
+        hx2dup = _upsample_like(hx2d, hx1)
+
+        hx1d = self.rebnconv1d(paddle.concat((hx2dup, hx1), 1))
+
+        return hx1d + hxin
+
+
+### RSU-4F ###
+class RSU4F(nn.Layer):  #UNet04FRES(nn.Layer):
+    def __init__(self, in_ch=3, mid_ch=12, out_ch=3):
+        super(RSU4F, self).__init__()
+
+        self.rebnconvin = REBNCONV(in_ch, out_ch, dirate=1)
+
+        self.rebnconv1 = REBNCONV(out_ch, mid_ch, dirate=1)
+        self.rebnconv2 = REBNCONV(mid_ch, mid_ch, dirate=2)
+        self.rebnconv3 = REBNCONV(mid_ch, mid_ch, dirate=4)
+
+        self.rebnconv4 = REBNCONV(mid_ch, mid_ch, dirate=8)
+
+        self.rebnconv3d = REBNCONV(mid_ch * 2, mid_ch, dirate=4)
+        self.rebnconv2d = REBNCONV(mid_ch * 2, mid_ch, dirate=2)
+        self.rebnconv1d = REBNCONV(mid_ch * 2, out_ch, dirate=1)
+
+    def forward(self, x):
+
+        hx = x
+
+        hxin = self.rebnconvin(hx)
+
+        hx1 = self.rebnconv1(hxin)
+        hx2 = self.rebnconv2(hx1)
+        hx3 = self.rebnconv3(hx2)
+
+        hx4 = self.rebnconv4(hx3)
+
+        hx3d = self.rebnconv3d(paddle.concat((hx4, hx3), 1))
+        hx2d = self.rebnconv2d(paddle.concat((hx3d, hx2), 1))
+        hx1d = self.rebnconv1d(paddle.concat((hx2d, hx1), 1))
+
+        return hx1d + hxin
+
+
+##### U^2-Net ####
+@manager.MODELS.add_component
+class U2Net(nn.Layer):
+    """
+    The U^2-Net implementation based on PaddlePaddle.
+
+    The original article refers to
+    Xuebin Qin, et, al. "U^2-Net: Going Deeper with Nested U-Structure for Salient Object Detection"
+    (https://arxiv.org/abs/2005.09007).
+
+    Args:
+        num_classes (int): The unique number of target classes.
+        in_ch (int, optional): Input channels. Default: 3.
+        pretrained (str, optional): The path or url of pretrained model for fine tuning. Default: None.
+
+    """
+
+    def __init__(self, num_classes, in_ch=3, pretrained=None):
+        super(U2Net, self).__init__()
+
+        self.stage1 = RSU7(in_ch, 32, 64)
+        self.pool12 = nn.MaxPool2D(2, stride=2, ceil_mode=True)
+
+        self.stage2 = RSU6(64, 32, 128)
+        self.pool23 = nn.MaxPool2D(2, stride=2, ceil_mode=True)
+
+        self.stage3 = RSU5(128, 64, 256)
+        self.pool34 = nn.MaxPool2D(2, stride=2, ceil_mode=True)
+
+        self.stage4 = RSU4(256, 128, 512)
+        self.pool45 = nn.MaxPool2D(2, stride=2, ceil_mode=True)
+
+        self.stage5 = RSU4F(512, 256, 512)
+        self.pool56 = nn.MaxPool2D(2, stride=2, ceil_mode=True)
+
+        self.stage6 = RSU4F(512, 256, 512)
+
+        # decoder
+        self.stage5d = RSU4F(1024, 256, 512)
+        self.stage4d = RSU4(1024, 128, 256)
+        self.stage3d = RSU5(512, 64, 128)
+        self.stage2d = RSU6(256, 32, 64)
+        self.stage1d = RSU7(128, 16, 64)
+
+        self.side1 = nn.Conv2D(64, num_classes, 3, padding=1)
+        self.side2 = nn.Conv2D(64, num_classes, 3, padding=1)
+        self.side3 = nn.Conv2D(128, num_classes, 3, padding=1)
+        self.side4 = nn.Conv2D(256, num_classes, 3, padding=1)
+        self.side5 = nn.Conv2D(512, num_classes, 3, padding=1)
+        self.side6 = nn.Conv2D(512, num_classes, 3, padding=1)
+
+        self.outconv = nn.Conv2D(6 * num_classes, num_classes, 1)
+
+        self.pretrained = pretrained
+        self.init_weight()
+
+    def forward(self, x):
+
+        hx = x
+
+        #stage 1
+        hx1 = self.stage1(hx)
+        hx = self.pool12(hx1)
+
+        #stage 2
+        hx2 = self.stage2(hx)
+        hx = self.pool23(hx2)
+
+        #stage 3
+        hx3 = self.stage3(hx)
+        hx = self.pool34(hx3)
+
+        #stage 4
+        hx4 = self.stage4(hx)
+        hx = self.pool45(hx4)
+
+        #stage 5
+        hx5 = self.stage5(hx)
+        hx = self.pool56(hx5)
+
+        #stage 6
+        hx6 = self.stage6(hx)
+        hx6up = _upsample_like(hx6, hx5)
+
+        #-------------------- decoder --------------------
+        hx5d = self.stage5d(paddle.concat((hx6up, hx5), 1))
+        hx5dup = _upsample_like(hx5d, hx4)
+
+        hx4d = self.stage4d(paddle.concat((hx5dup, hx4), 1))
+        hx4dup = _upsample_like(hx4d, hx3)
+
+        hx3d = self.stage3d(paddle.concat((hx4dup, hx3), 1))
+        hx3dup = _upsample_like(hx3d, hx2)
+
+        hx2d = self.stage2d(paddle.concat((hx3dup, hx2), 1))
+        hx2dup = _upsample_like(hx2d, hx1)
+
+        hx1d = self.stage1d(paddle.concat((hx2dup, hx1), 1))
+
+        #side output
+        d1 = self.side1(hx1d)
+
+        d2 = self.side2(hx2d)
+        d2 = _upsample_like(d2, d1)
+
+        d3 = self.side3(hx3d)
+        d3 = _upsample_like(d3, d1)
+
+        d4 = self.side4(hx4d)
+        d4 = _upsample_like(d4, d1)
+
+        d5 = self.side5(hx5d)
+        d5 = _upsample_like(d5, d1)
+
+        d6 = self.side6(hx6)
+        d6 = _upsample_like(d6, d1)
+
+        d0 = self.outconv(paddle.concat((d1, d2, d3, d4, d5, d6), 1))
+
+        return [d0, d1, d2, d3, d4, d5, d6]
+
+    def init_weight(self):
+        if self.pretrained is not None:
+            utils.load_entire_model(self, self.pretrained)
+
+
+### U^2-Net small ###
+@manager.MODELS.add_component
+class U2Netp(nn.Layer):
+    """Please Refer to U2Net above."""
+
+    def __init__(self, num_classes, in_ch=3, pretrained=None):
+        super(U2Netp, self).__init__()
+
+        self.stage1 = RSU7(in_ch, 16, 64)
+        self.pool12 = nn.MaxPool2D(2, stride=2, ceil_mode=True)
+
+        self.stage2 = RSU6(64, 16, 64)
+        self.pool23 = nn.MaxPool2D(2, stride=2, ceil_mode=True)
+
+        self.stage3 = RSU5(64, 16, 64)
+        self.pool34 = nn.MaxPool2D(2, stride=2, ceil_mode=True)
+
+        self.stage4 = RSU4(64, 16, 64)
+        self.pool45 = nn.MaxPool2D(2, stride=2, ceil_mode=True)
+
+        self.stage5 = RSU4F(64, 16, 64)
+        self.pool56 = nn.MaxPool2D(2, stride=2, ceil_mode=True)
+
+        self.stage6 = RSU4F(64, 16, 64)
+
+        # decoder
+        self.stage5d = RSU4F(128, 16, 64)
+        self.stage4d = RSU4(128, 16, 64)
+        self.stage3d = RSU5(128, 16, 64)
+        self.stage2d = RSU6(128, 16, 64)
+        self.stage1d = RSU7(128, 16, 64)
+
+        self.side1 = nn.Conv2D(64, num_classes, 3, padding=1)
+        self.side2 = nn.Conv2D(64, num_classes, 3, padding=1)
+        self.side3 = nn.Conv2D(64, num_classes, 3, padding=1)
+        self.side4 = nn.Conv2D(64, num_classes, 3, padding=1)
+        self.side5 = nn.Conv2D(64, num_classes, 3, padding=1)
+        self.side6 = nn.Conv2D(64, num_classes, 3, padding=1)
+
+        self.outconv = nn.Conv2D(6 * num_classes, num_classes, 1)
+
+        self.pretrained = pretrained
+        self.init_weight()
+
+    def forward(self, x):
+
+        hx = x
+
+        #stage 1
+        hx1 = self.stage1(hx)
+        hx = self.pool12(hx1)
+
+        #stage 2
+        hx2 = self.stage2(hx)
+        hx = self.pool23(hx2)
+
+        #stage 3
+        hx3 = self.stage3(hx)
+        hx = self.pool34(hx3)
+
+        #stage 4
+        hx4 = self.stage4(hx)
+        hx = self.pool45(hx4)
+
+        #stage 5
+        hx5 = self.stage5(hx)
+        hx = self.pool56(hx5)
+
+        #stage 6
+        hx6 = self.stage6(hx)
+        hx6up = _upsample_like(hx6, hx5)
+
+        #decoder
+        hx5d = self.stage5d(paddle.concat((hx6up, hx5), 1))
+        hx5dup = _upsample_like(hx5d, hx4)
+
+        hx4d = self.stage4d(paddle.concat((hx5dup, hx4), 1))
+        hx4dup = _upsample_like(hx4d, hx3)
+
+        hx3d = self.stage3d(paddle.concat((hx4dup, hx3), 1))
+        hx3dup = _upsample_like(hx3d, hx2)
+
+        hx2d = self.stage2d(paddle.concat((hx3dup, hx2), 1))
+        hx2dup = _upsample_like(hx2d, hx1)
+
+        hx1d = self.stage1d(paddle.concat((hx2dup, hx1), 1))
+
+        #side output
+        d1 = self.side1(hx1d)
+
+        d2 = self.side2(hx2d)
+        d2 = _upsample_like(d2, d1)
+
+        d3 = self.side3(hx3d)
+        d3 = _upsample_like(d3, d1)
+
+        d4 = self.side4(hx4d)
+        d4 = _upsample_like(d4, d1)
+
+        d5 = self.side5(hx5d)
+        d5 = _upsample_like(d5, d1)
+
+        d6 = self.side6(hx6)
+        d6 = _upsample_like(d6, d1)
+
+        d0 = self.outconv(paddle.concat((d1, d2, d3, d4, d5, d6), 1))
+
+        return [d0, d1, d2, d3, d4, d5, d6]
+
+    def init_weight(self):
+        if self.pretrained is not None:
+            utils.load_entire_model(self, self.pretrained)