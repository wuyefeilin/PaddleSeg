# Copyright (c) 2020 PaddlePaddle Authors. All Rights Reserved.
#
# Licensed under the Apache License, Version 2.0 (the "License");
# you may not use this file except in compliance with the License.
# You may obtain a copy of the License at
#
#    http://www.apache.org/licenses/LICENSE-2.0
#
# Unless required by applicable law or agreed to in writing, software
# distributed under the License is distributed on an "AS IS" BASIS,
# WITHOUT WARRANTIES OR CONDITIONS OF ANY KIND, either express or implied.
# See the License for the specific language governing permissions and
# limitations under the License.

from .backbones import *
from .losses import *

from .ann import *
from .bisenet import *
from .danet import *
from .deeplab import *
from .fast_scnn import *
from .fcn import *
from .gcnet import *
from .ocrnet import *
from .pspnet import *
<<<<<<< HEAD
from .unet import UNet
from .gscnn import GSCNN
from .decoupled_segnet import DecoupledSegNet
=======
from .gscnn import GSCNN
from .unet import UNet
from .hardnet import HarDNet
from .u2net import U2Net, U2Netp
from .attention_unet import AttentionUNet
from .unet_plusplus import UNetPlusPlus
>>>>>>> 35ceec57
<|MERGE_RESOLUTION|>--- conflicted
+++ resolved
@@ -24,15 +24,9 @@
 from .gcnet import *
 from .ocrnet import *
 from .pspnet import *
-<<<<<<< HEAD
-from .unet import UNet
-from .gscnn import GSCNN
-from .decoupled_segnet import DecoupledSegNet
-=======
 from .gscnn import GSCNN
 from .unet import UNet
 from .hardnet import HarDNet
 from .u2net import U2Net, U2Netp
 from .attention_unet import AttentionUNet
-from .unet_plusplus import UNetPlusPlus
->>>>>>> 35ceec57
+from .unet_plusplus import UNetPlusPlus