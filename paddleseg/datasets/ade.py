# Copyright (c) 2020 PaddlePaddle Authors. All Rights Reserved.
#
# Licensed under the Apache License, Version 2.0 (the "License");
# you may not use this file except in compliance with the License.
# You may obtain a copy of the License at
#
#     http://www.apache.org/licenses/LICENSE-2.0
#
# Unless required by applicable law or agreed to in writing, software
# distributed under the License is distributed on an "AS IS" BASIS,
# WITHOUT WARRANTIES OR CONDITIONS OF ANY KIND, either express or implied.
# See the License for the specific language governing permissions and
# limitations under the License.

import os

import numpy as np
from PIL import Image

from paddleseg.datasets import Dataset
from paddleseg.utils.download import download_file_and_uncompress
from paddleseg.utils import seg_env
from paddleseg.cvlibs import manager
from paddleseg.transforms import Compose
import paddleseg.transforms.functional as F

URL = "http://data.csail.mit.edu/places/ADEchallenge/ADEChallengeData2016.zip"


@manager.DATASETS.add_component
class ADE20K(Dataset):
    """
    ADE20K dataset `http://sceneparsing.csail.mit.edu/`.

    Args:
        transforms (list): A list of image transformations.
        dataset_root (str, optional): The ADK20K dataset directory. Default: None.
        mode (str, optional): A subset of the entire dataset. It should be one of ('train', 'val'). Default: 'train'.
<<<<<<< HEAD
        edge (bool): Whether to compute edge while training. Default: False
=======
        edge (bool, optional): Whether to compute edge while training. Default: False
>>>>>>> 35ceec57
    """

    def __init__(self, transforms, dataset_root=None, mode='train', edge=False):
        self.dataset_root = dataset_root
        self.transforms = Compose(transforms)
        mode = mode.lower()
        self.mode = mode
        self.file_list = list()
        self.num_classes = 150
        self.ignore_index = 255
        self.edge = edge

        if mode not in ['train', 'val']:
            raise ValueError(
                "`mode` should be one of ('train', 'val') in ADE20K dataset, but got {}."
                .format(mode))

        if self.transforms is None:
            raise ValueError("`transforms` is necessary, but it is None.")

        if self.dataset_root is None:
            self.dataset_root = download_file_and_uncompress(
                url=URL,
                savepath=seg_env.DATA_HOME,
                extrapath=seg_env.DATA_HOME,
                extraname='ADEChallengeData2016')
        elif not os.path.exists(self.dataset_root):
            self.dataset_root = os.path.normpath(self.dataset_root)
            savepath, extraname = self.dataset_root.rsplit(
                sep=os.path.sep, maxsplit=1)
            self.dataset_root = download_file_and_uncompress(
                url=URL,
                savepath=savepath,
                extrapath=savepath,
                extraname=extraname)

        if mode == 'train':
            img_dir = os.path.join(self.dataset_root, 'images/training')
            label_dir = os.path.join(self.dataset_root, 'annotations/training')
        elif mode == 'val':
            img_dir = os.path.join(self.dataset_root, 'images/validation')
            label_dir = os.path.join(self.dataset_root,
                                     'annotations/validation')
        img_files = os.listdir(img_dir)
        label_files = [i.replace('.jpg', '.png') for i in img_files]
        for i in range(len(img_files)):
            img_path = os.path.join(img_dir, img_files[i])
            label_path = os.path.join(label_dir, label_files[i])
            self.file_list.append([img_path, label_path])

    def __getitem__(self, idx):
        image_path, label_path = self.file_list[idx]
        if self.mode == 'val':
            im, _ = self.transforms(im=image_path)
            label = np.asarray(Image.open(label_path))
            # The class 0 is ignored. And it will equal to 255 after
            # subtracted 1, because the dtype of label is uint8.
            label = label - 1
            label = label[np.newaxis, :, :]
            return im, label
        else:
            im, label = self.transforms(im=image_path, label=label_path)
            label = label - 1
            if self.edge:
                edge_mask = F.mask_to_binary_edge(
                    label, radius=2, num_classes=self.num_classes)
                return im, label, edge_mask
            else:
                return im, label<|MERGE_RESOLUTION|>--- conflicted
+++ resolved
@@ -36,11 +36,7 @@
         transforms (list): A list of image transformations.
         dataset_root (str, optional): The ADK20K dataset directory. Default: None.
         mode (str, optional): A subset of the entire dataset. It should be one of ('train', 'val'). Default: 'train'.
-<<<<<<< HEAD
-        edge (bool): Whether to compute edge while training. Default: False
-=======
         edge (bool, optional): Whether to compute edge while training. Default: False
->>>>>>> 35ceec57
     """
 
     def __init__(self, transforms, dataset_root=None, mode='train', edge=False):
