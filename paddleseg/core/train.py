--- conflicted
+++ resolved
@@ -33,27 +33,16 @@
 
 def loss_computation(logits_list, labels, losses, edges=None):
     check_logits_losses(logits_list, losses)
-<<<<<<< HEAD
     loss_list = []
-=======
-    loss = 0
->>>>>>> 35ceec57
     for i in range(len(logits_list)):
         logits = logits_list[i]
         loss_i = losses['types'][i]
-        # Whether to use edges as labels According to loss type .
-<<<<<<< HEAD
-        if loss_i.__class__.__name__ in ('BCELoss', ):
-            labels = edges
-        loss_list.append(losses['coef'][i] * loss_i(logits, labels))
+        # Whether to use edges as labels According to loss type.
+        if loss_i.__class__.__name__ in ('BCELoss', ) and loss_i.edge_label:
+            loss_list.append(losses['coef'][i] * loss_i(logits, edges))
+        else:
+            loss_list.append(losses['coef'][i] * loss_i(logits, labels))
     return loss_list
-=======
-        if loss_i.__class__.__name__ in ('BCELoss', ) and loss_i.edge_label:
-            loss += losses['coef'][i] * loss_i(logits, edges)
-        else:
-            loss += losses['coef'][i] * loss_i(logits, labels)
-    return loss
->>>>>>> 35ceec57
 
 
 def train(model,
@@ -149,19 +138,12 @@
                 logits_list = ddp_model(images)
             else:
                 logits_list = model(images)
-<<<<<<< HEAD
             loss_list = loss_computation(
-=======
-            loss = loss_computation(
->>>>>>> 35ceec57
                 logits_list=logits_list,
                 labels=labels,
                 losses=losses,
                 edges=edges)
-<<<<<<< HEAD
             loss = sum(loss_list)
-=======
->>>>>>> 35ceec57
             loss.backward()
 
             optimizer.step()
